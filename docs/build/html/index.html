--- conflicted
+++ resolved
@@ -14,22 +14,22 @@
     <script src="_static/language_data.js"></script>
     <link rel="index" title="Index" href="genindex.html" />
     <link rel="search" title="Search" href="search.html" />
-   
+
   <link rel="stylesheet" href="_static/custom.css" type="text/css" />
-  
-  
+
+
   <meta name="viewport" content="width=device-width, initial-scale=0.9, maximum-scale=0.9" />
 
   </head><body>
-  
+
 
     <div class="document">
       <div class="documentwrapper">
         <div class="bodywrapper">
-          
+
 
           <div class="body" role="main">
-            
+
   <div class="section" id="module-core.cnn">
 <span id="welcome-to-core-s-documentation"></span><h1>Welcome to core’s documentation!<a class="headerlink" href="#module-core.cnn" title="Permalink to this headline">¶</a></h1>
 <dl class="simple">
@@ -215,7 +215,6 @@
 <li><p><strong>cnn_cutoff</strong> – int, default=1
 Similarity criterion; Points of the same cluster must have
 at least n common nearest neighbours</p></li>
-<<<<<<< HEAD
 <li><p><strong>member_cutoff</strong> – int, default=1
 Clusters must have more than m points or are declared noise</p></li>
 <li><p><strong>include_all</strong> – bool, default=True
@@ -228,16 +227,6 @@
 <a href="#id15"><span class="problematic" id="id16">:param:`include_all`</span></a> is False</p></li>
 <li><p><strong>clusters</strong> – List[int], Optional, default=None
 Predict assignment of points only with respect to this list
-=======
-<li><p><strong>member_cutoff</strong> (<em>int</em><em>, </em><em>default=1</em>) – Clusters must have more than m points or are declared noise</p></li>
-<li><p><strong>include_all</strong> (<em>bool</em><em>, </em><em>default=True</em>) – If False, keep cluster assignment for points in the test set
-that have a maximum distance of <cite>same_tol</cite> to a point
-in the train set, i.e. they are (essentially the same point)
-(currently not implemented)</p></li>
-<li><p><strong>same_tol</strong> (<em>float</em><em>, </em><em>default=1e-8</em>) – Distance cutoff to treat points as the same, if
-<cite>include_all</cite> is False</p></li>
-<li><p><strong>clusters</strong> (<em>List</em><em>[</em><em>int</em><em>]</em><em>, </em><em>Optional</em><em>, </em><em>default=None</em>) – Predict assignment of points only with respect to this list
->>>>>>> d02f704a
 of clusters</p></li>
 <li><p><strong>purge</strong> – bool, default=False
 If True, reinitalise predicted labels.  Override assignment
@@ -254,22 +243,14 @@
 <li><dl class="simple">
 <dt>”lookup”, Use distance matrices CNN.train_dist_matrix and</dt><dd><p>CNN.map_matrix to lookup distances to generate the
 neighbour lists.  If one of the matrices does not exist,
-<<<<<<< HEAD
 throw an error.  Consider memory mapping <a href="#id17"><span class="problematic" id="id18">:param:`mmap`</span></a>
-=======
-throw an error.  Consider memory mapping <cite>mmap</cite>
->>>>>>> d02f704a
 when computing the distances with <a class="reference internal" href="#core.cnn.CNN.dist" title="core.cnn.CNN.dist"><code class="xref py py-meth docutils literal notranslate"><span class="pre">CNN.dist()</span></code></a> and
 <a class="reference internal" href="#core.cnn.CNN.map" title="core.cnn.CNN.map"><code class="xref py py-meth docutils literal notranslate"><span class="pre">CNN.map()</span></code></a> for large data sets.</p>
 </dd>
 </dl>
 </li>
 <li><dl class="simple">
-<<<<<<< HEAD
 <dt>”on-the-fly”, Compute distances during the prediction</dt><dd><p>using the specified <a href="#id19"><span class="problematic" id="id20">:param:`method`</span></a>.</p>
-=======
-<dt>”on-the-fly”, Compute distances during the prediction</dt><dd><p>using the specified <cite>method</cite>.</p>
->>>>>>> d02f704a
 </dd>
 </dl>
 </li>
@@ -280,14 +261,9 @@
 </li>
 </ul>
 </p></li>
-<<<<<<< HEAD
 <li><p><strong>method</strong> – <p>str, default=”plain”
 Controlls which method is used to get the neighbour lists
 within a given <a href="#id21"><span class="problematic" id="id22">:param:`behaviour`</span></a>:</p>
-=======
-<li><p><strong>method</strong> (<em>str</em><em>, </em><em>default=&quot;plain&quot;</em>) – <p>Controlls which method is used to get the neighbour lists
-within a given <cite>behaviour</cite>:</p>
->>>>>>> d02f704a
 <ul>
 <li><p>”lookup”, parameter not used</p></li>
 <li><dl class="simple">
@@ -473,7 +449,7 @@
 
 
           </div>
-          
+
         </div>
       </div>
       <div class="sphinxsidebar" role="navigation" aria-label="main navigation">
@@ -520,18 +496,18 @@
     </div>
     <div class="footer">
       &copy;2020, Jan-Oliver Joswig.
-      
+
       |
       Powered by <a href="http://sphinx-doc.org/">Sphinx 2.4.4</a>
       &amp; <a href="https://github.com/bitprophet/alabaster">Alabaster 0.7.12</a>
-      
+
       |
       <a href="_sources/index.rst.txt"
           rel="nofollow">Page source</a>
     </div>
 
-    
-
-    
+
+
+
   </body>
 </html>